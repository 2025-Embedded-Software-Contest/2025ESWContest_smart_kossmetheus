esphome:
  name: korvo2-v31
  friendly_name: korvo2 v3.1

esp32:
  board: esp32-s3-devkitc-1
  framework:
    type: esp-idf
<<<<<<< HEAD
    psram: true
=======
>>>>>>> a8cd3d6f

# Enable logging
logger:

# Enable Home Assistant API
api:
  encryption:
    key: "j/WzM/a7Tfa87W9KXF/JaF5XHJ/yZZWrP76057oNFCo="

ota:
  - platform: esphome
    password: "2cf7a586552778fa1a96fdc6c0fb0ec3"

wifi:
  ssid: !secret wifi_ssid
  password: !secret wifi_password

  # Enable fallback hotspot (captive portal) in case wifi connection fails
  ap:
    ssid: "Korvo2-V31 Fallback Hotspot"
    password: "YzyoZg77BGSr"

captive_portal:

# =============================
# Camera (OV2640 on ESP32-S3-Korvo-2 v3.1)
# Pins follow Espressif official docs (Camera Connector table)
#   SIOD -> GPIO17, SIOC -> GPIO18
#   XCLK -> GPIO40 (20 MHz)
#   PCLK -> GPIO11, VSYNC -> GPIO21, HREF -> GPIO38
#   Data bus (Y2..Y9) -> [GPIO13, GPIO47, GPIO14, GPIO3, GPIO12, GPIO42, GPIO41, GPIO39]
# =============================

i2c:
  - id: camera_i2c
    sda: GPIO17
    scl: GPIO18
    scan: true

esp32_camera:
  name: "ESP CAM gas cam"
  external_clock:
    pin: GPIO40
    frequency: 20MHz
  i2c_id: camera_i2c
  data_pins: [GPIO13, GPIO47, GPIO14, GPIO3, GPIO12, GPIO42, GPIO41, GPIO39]
  vsync_pin: GPIO21
  href_pin: GPIO38
  pixel_clock_pin: GPIO11
  # power_down_pin: GPIOxx   # Not connected on Korvo-2; omit
  # reset_pin: GPIOxx        # Not connected on Korvo-2; omit
  resolution: 800x600
  jpeg_quality: 14
  max_framerate: 10 fps
  vertical_flip: false
  horizontal_mirror: false

# Optional: camera web server for quick testing (stream on :8080, snapshot on :8081)
esp32_camera_web_server:
  - port: 8080
    mode: stream
  - port: 8081
    mode: snapshot

# Basic web server for device info
web_server:
  port: 80

# Utilities
switch:
  - platform: restart
    name: "Korvo2 v3.1 Restart"
    <|MERGE_RESOLUTION|>--- conflicted
+++ resolved
@@ -6,10 +6,6 @@
   board: esp32-s3-devkitc-1
   framework:
     type: esp-idf
-<<<<<<< HEAD
-    psram: true
-=======
->>>>>>> a8cd3d6f
 
 # Enable logging
 logger:
