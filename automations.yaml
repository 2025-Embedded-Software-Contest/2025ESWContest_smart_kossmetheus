--- conflicted
+++ resolved
@@ -500,15 +500,8 @@
         | join("") }}'
       c1_len: '{{ c1_raw | string | length }}'
       c2_len: '{{ c2_raw | string | length }}'
-<<<<<<< HEAD
-      c1_digits: '{{ (((c1_raw | string) ~ "000") | regex_findall("^\\d{3}") | first
-        | default("")) }}'
-      c2_digits: '{{ (((c2_raw | string) ~ "000") | regex_findall("^\\d{3}") | first
-        | default("")) }}'
-=======
-      c1_digits: '{{ (((c1_raw | string) ~ "000") | regex_replace("^(\\d{3}).*$","\\1")) }}'
-      c2_digits: '{{ (((c2_raw | string) ~ "000") | regex_replace("^(\\d{3}).*$","\\1")) }}'
->>>>>>> f8019371
+      c1_digits: '{{ (((c1_raw | string) ~ "000") | regex_findall("^\\d{3}") | first | default("")) }}'
+      c2_digits: '{{ (((c2_raw | string) ~ "000") | regex_findall("^\\d{3}") | first | default("")) }}'
       c1: '{{ c1_digits | int(default=0) }}'
       c2: '{{ c2_digits | int(default=0) }}'
       f1_raw: '{{ res2.data | default("") | string | regex_findall("[0-9]") | join("")
@@ -519,16 +512,8 @@
       f2_len: '{{ f2_raw | string | length }}'
       primary_concat: '{{ (c1_raw | string) ~ (f1_raw | string) }}'
       primary_len: '{{ primary_concat | string | length }}'
-<<<<<<< HEAD
-      f1_pad: '{{ (primary_concat | regex_findall("^\\d{3}(\\d{4})") | first | default(""))
-        if primary_len >= 7 else ((((f1_raw | string) ~ "0000") | regex_findall("^\\d{4}")
-        | first | default(""))) }}'
-      f2_pad: '{{ (((f2_raw | string) ~ "0000") | regex_findall("^\\d{4}") | first
-        | default("")) }}'
-=======
-      f1_pad: '{{ (((primary_concat | string) ~ "0000") | regex_replace("^\\d{3}(\\d{4}).*$","\\1")) }}'
-      f2_pad: '{{ (((f2_raw | string) ~ "0000") | regex_replace("^(\\d{4}).*$","\\1")) }}'
->>>>>>> f8019371
+      f1_pad: '{{ (primary_concat | regex_findall("^\\d{3}(\\d{4})") | first | default("")) if primary_len >= 7 else ((((f1_raw | string) ~ "0000") | regex_findall("^\\d{4}") | first | default(""))) }}'
+      f2_pad: '{{ (((f2_raw | string) ~ "0000") | regex_findall("^\\d{4}") | first | default("")) }}'
       f1: '{{ f1_pad | int(default=0) }}'
       f2: '{{ f2_pad | int(default=0) }}'
       prev_val: '{{ states("sensor.gas_meter_2") | float(0) }}'
